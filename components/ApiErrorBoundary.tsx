--- conflicted
+++ resolved
@@ -1,21 +1,14 @@
-<<<<<<< HEAD
-import { Bot, Volume2, VolumeX, Sparkles } from 'lucide-react-native';
-import React, { useState, useEffect, ReactNode, useCallback, useMemo } from 'react';
-import { StyleSheet, Text, View, Pressable, Animated } from 'react-native';
-=======
 import { Bot, Volume2, VolumeX, Sparkles } from "lucide-react-native";
-import React, { useState, useEffect, ReactNode } from "react";
+import React, { useState, useEffect, ReactNode, useCallback, useMemo } from "react";
 import { StyleSheet, Text, View, Pressable, Animated } from "react-native";
->>>>>>> 23b4ea26
 
 import Colors from "../constants/colors";
-
 import { Place } from "@/types/navigation";
 
 export interface AIJourneyCompanionProps {
   showNetworkStatus?: boolean;
   children?: ReactNode;
-  _currentLocation?: Place; // renamed to allow unused arg
+  currentLocation?: Place; // renamed to allow unused arg
   destination?: Place;
   isNavigating?: boolean;
 }
@@ -28,42 +21,19 @@
 };
 
 const AIJourneyCompanion: React.FC<AIJourneyCompanionProps> = ({
-<<<<<<< HEAD
   currentLocation: _currentLocation,
-=======
->>>>>>> 23b4ea26
   destination,
   isNavigating,
   children,
 }) => {
-<<<<<<< HEAD
   const [, setMessages] = useState<CompanionMessage[]>([]);
   const [currentMessage, setCurrentMessage] = useState<CompanionMessage | null>(null);
   const [isExpanded, setIsExpanded] = useState(false);
   const [voiceEnabled, setVoiceEnabled] = useState(true);
-  const [companionMood, setCompanionMood] = useState<'happy' | 'excited' | 'curious'>('happy');
+  const [companionMood, setCompanionMood] = useState<"happy" | "excited" | "curious">("happy");
   const pulseAnim = useMemo(() => new Animated.Value(1), []);
 
   const startCompanionAnimation = useCallback(() => {
-=======
-  // Messages state to store companion messages
-  const [messages, setMessages] = useState<CompanionMessage[]>([]);
-  const [currentMessage, setCurrentMessage] = useState<CompanionMessage | null>(
-    null
-  );
-  const [isExpanded, setIsExpanded] = useState(false);
-  const [voiceEnabled, setVoiceEnabled] = useState(true);
-  const [companionMood, setCompanionMood] = useState<
-    "happy" | "excited" | "curious"
-  >("happy");
-  const pulseAnim = React.useMemo(() => new Animated.Value(1), []);
-
-  // Removed duplicate startCompanionAnimation declaration
-
-  // Removed duplicate generateJourneyContent declaration
-
-  const startCompanionAnimation = () => {
->>>>>>> 23b4ea26
     Animated.loop(
       Animated.sequence([
         Animated.timing(pulseAnim, {
@@ -134,18 +104,6 @@
       startCompanionAnimation();
     }
   }, [isNavigating, destination, generateJourneyContent, startCompanionAnimation]);
-
-  useEffect(() => {
-    if (isNavigating && destination) {
-      generateJourneyContent();
-      startCompanionAnimation();
-    }
-  }, [
-    isNavigating,
-    destination,
-    generateJourneyContent,
-    startCompanionAnimation,
-  ]);
 
   const generateQuiz = async () => {
     if (!destination) return;
