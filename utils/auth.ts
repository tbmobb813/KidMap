--- conflicted
+++ resolved
@@ -1,16 +1,8 @@
-<<<<<<< HEAD
-import { Platform } from 'react-native';
-
-import { apiClient } from './api/api';
-import { SafeAsyncStorage } from './error/errorHandling';
-import { log } from './error/logger';
-=======
 import { Platform } from "react-native";
 
 import { apiClient } from "./api/api";
 import { SafeAsyncStorage } from "./error/errorHandling";
 import { log } from "./error/logger";
->>>>>>> 23b4ea26
 
 export type AuthUser = {
   id: string;
@@ -580,10 +572,6 @@
       // Biometric authentication is not supported on web. For now, just store the preference.
       await SafeAsyncStorage.setItem("biometric_enabled", true);
       return { success: true };
-<<<<<<< HEAD
-    } catch {
-      return { success: false, error: 'Failed to enable biometric auth' };
-=======
     } catch  {
       return { success: false, error: "Failed to enable biometric auth" };
     }
@@ -600,7 +588,6 @@
     } catch {
       log.error("Error checking biometric auth enabled");
       return false;
->>>>>>> 23b4ea26
     }
   }
 }
